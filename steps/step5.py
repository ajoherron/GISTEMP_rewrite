--- conflicted
+++ resolved
@@ -174,13 +174,8 @@
     percentage_removed = round((num_removed_nan / valid_values_before) * 100, 3)
 
     # Print number / percent of converted data points
-<<<<<<< HEAD
     logger.info(
         f"Number of ice values (below {threshold}) converted to NaN: {num_removed_nan} ({percentage_removed}% of all data points)"
-=======
-    print(
-        f"Number of ice values (below {threshold}) converted to NaN:\n{num_removed_nan} ({percentage_removed}% of all SST data points)"
->>>>>>> e1caec52
     )
 
     return da_iceless
